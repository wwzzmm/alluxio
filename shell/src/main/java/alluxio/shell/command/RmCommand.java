--- conflicted
+++ resolved
@@ -49,13 +49,8 @@
   }
 
   @Override
-<<<<<<< HEAD
-  protected Options getOptions() {
+  public Options getOptions() {
     return new Options().addOption(RECURSIVE_OPTION).addOption(REMOVE_INCONSISTENT_OPTION);
-=======
-  public Options getOptions() {
-    return new Options().addOption(RECURSIVE_OPTION);
->>>>>>> beaf62a5
   }
 
   @Override
