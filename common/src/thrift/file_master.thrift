--- conflicted
+++ resolved
@@ -56,10 +56,7 @@
 
   /**
    * Creates a file and returns the id of the file
-<<<<<<< HEAD
-=======
    */
->>>>>>> c2dc974c
   i64 create( /** the path of the file */ 1: string path,
       /** the options for completing the file */ 2: CreateTOptions options)
     throws (1: exception.TachyonTException e, 2: exception.ThriftIOException ioe)
