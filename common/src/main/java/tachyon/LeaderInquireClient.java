--- conflicted
+++ resolved
@@ -57,12 +57,8 @@
     mZookeeperAddress = zookeeperAddress;
     mLeaderPath = leaderPath;
 
-<<<<<<< HEAD
     LOG.info("create new zookeeper client. address: " + mZookeeperAddress);
-    mCLient =
-=======
     mClient =
->>>>>>> f47b2cb0
         CuratorFrameworkFactory.newClient(mZookeeperAddress, new ExponentialBackoffRetry(
             Constants.SECOND_MS, 3));
     mClient.start();
