--- conflicted
+++ resolved
@@ -11,9 +11,12 @@
 
 package alluxio.testutils.master;
 
+import static org.mockito.Mockito.mock;
+
 import alluxio.Configuration;
 import alluxio.Constants;
 import alluxio.PropertyKey;
+import alluxio.master.BackupManager;
 import alluxio.master.MasterContext;
 import alluxio.master.MasterRegistry;
 import alluxio.master.SafeModeManager;
@@ -68,22 +71,17 @@
     long startTimeMs = System.currentTimeMillis();
     int port = Configuration.getInt(PropertyKey.MASTER_RPC_PORT);
     JournalSystem journalSystem = JournalTestUtils.createJournalSystem(masterJournal);
-<<<<<<< HEAD
-    MasterContext masterContext = new MasterContext(journalSystem, safeModeManager);
+    MasterContext masterContext = new MasterContext(journalSystem, safeModeManager,
+        mock(BackupManager.class), startTimeMs, port);
     new MetricsMasterFactory().create(registry, masterContext);
     new BlockMasterFactory().create(registry, masterContext);
     new FileSystemMasterFactory().create(registry, masterContext);
-=======
-    new MetricsMasterFactory().create(registry, journalSystem, safeModeManager, startTimeMs, port);
-    new BlockMasterFactory().create(registry, journalSystem, safeModeManager, startTimeMs, port);
-    new FileSystemMasterFactory()
-        .create(registry, journalSystem, safeModeManager, startTimeMs, port);
->>>>>>> 423e2302
     journalSystem.start();
     journalSystem.setMode(isLeader ? Mode.PRIMARY : Mode.SECONDARY);
     registry.start(isLeader);
     return registry;
   }
+
 
   /**
    * Waits for the startup consistency check to complete with a limit of 1 minute.
