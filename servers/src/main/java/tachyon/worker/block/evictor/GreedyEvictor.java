--- conflicted
+++ resolved
@@ -44,37 +44,7 @@
 
   @Override
   public EvictionPlan freeSpaceWithView(long availableBytes, BlockStoreLocation location,
-<<<<<<< HEAD
-      BlockMetadataManagerView view) throws InvalidArgumentException {
-    mManagerView = view;
-    return freeSpace(availableBytes, location);
-  }
-
-  /**
-   * This method should only be accessed by {@link freeSpaceWithView} in this class.
-   * Frees space in the given block store location.
-   * After eviction, at least one StorageDir in the location
-   * has the specific amount of free space after eviction. The location can be a specific
-   * StorageDir, or {@link BlockStoreLocation#anyTier} or {@link BlockStoreLocation#anyDirInTier}.
-   * The view is generated and passed by the calling {@link BlockStore}.
-   *
-   * <P>
-   * This method returns null if Evictor fails to propose a feasible plan to meet the requirement,
-   * or an eviction plan with toMove and toEvict fields to indicate how to free space. If both
-   * toMove and toEvict of the plan are empty, it indicates that Evictor has no actions to take and
-   * the requirement is already met.
-   *
-   * @param availableBytes the amount of free space in bytes to be ensured after eviction
-   * @param location the location in block store
-   * @return an eviction plan (possibly with empty fields) to get the free space, or null if no plan
-   *         is feasible
-   * @throws IOException if given block location is invalid
-   */
-  private EvictionPlan freeSpace(long availableBytes, BlockStoreLocation location)
-      throws InvalidArgumentException {
-=======
       BlockMetadataManagerView view) throws IOException {
->>>>>>> 98da5fb1
     // 1. Select a StorageDirView that has enough capacity for required bytes.
     StorageDirView selectedDirView = null;
     if (location.equals(BlockStoreLocation.anyTier())) {
