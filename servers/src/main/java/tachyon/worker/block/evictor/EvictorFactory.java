/*
 * Licensed to the University of California, Berkeley under one or more contributor license
 * agreements. See the NOTICE file distributed with this work for additional information regarding
 * copyright ownership. The ASF licenses this file to You under the Apache License, Version 2.0 (the
 * "License"); you may not use this file except in compliance with the License. You may obtain a
 * copy of the License at
 *
 * http://www.apache.org/licenses/LICENSE-2.0
 *
 * Unless required by applicable law or agreed to in writing, software distributed under the License
 * is distributed on an "AS IS" BASIS, WITHOUT WARRANTIES OR CONDITIONS OF ANY KIND, either express
 * or implied. See the License for the specific language governing permissions and limitations under
 * the License.
 */

package tachyon.worker.block.evictor;

import com.google.common.base.Preconditions;

import tachyon.worker.block.BlockMetadataManagerView;

/**
 * Factory of {@link Evictor} based on {@link EvictorType}
 */
public class EvictorFactory {
  private EvictorFactory() {}

  /**
   * Creates an {@link Evictor} instance according to {@link EvictorType}
   *
   * @param evictorType EvictorType of the Evictor to create
   * @param view BlockMetadataManagerView to pass to Evictor
   * @return the generated Evictor
   */
  public static Evictor create(EvictorType evictorType, BlockMetadataManagerView view) {
    BlockMetadataManagerView managerView = Preconditions.checkNotNull(view);
    switch (evictorType) {
      case GREEDY:
<<<<<<< HEAD
        return new GreedyEvictor();
=======
        return new GreedyEvictor(managerView);
>>>>>>> d875032f
      case LRU:
        return new LRUEvictor(managerView);
      default:
        return new LRUEvictor(managerView);
    }
  }
}<|MERGE_RESOLUTION|>--- conflicted
+++ resolved
@@ -36,11 +36,7 @@
     BlockMetadataManagerView managerView = Preconditions.checkNotNull(view);
     switch (evictorType) {
       case GREEDY:
-<<<<<<< HEAD
         return new GreedyEvictor();
-=======
-        return new GreedyEvictor(managerView);
->>>>>>> d875032f
       case LRU:
         return new LRUEvictor(managerView);
       default:
