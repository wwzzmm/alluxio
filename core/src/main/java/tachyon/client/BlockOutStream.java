/*
 * Licensed to the University of California, Berkeley under one or more contributor license
 * agreements. See the NOTICE file distributed with this work for additional information regarding
 * copyright ownership. The ASF licenses this file to You under the Apache License, Version 2.0 (the
 * "License"); you may not use this file except in compliance with the License. You may obtain a
 * copy of the License at
 * 
 * http://www.apache.org/licenses/LICENSE-2.0
 * 
 * Unless required by applicable law or agreed to in writing, software distributed under the License
 * is distributed on an "AS IS" BASIS, WITHOUT WARRANTIES OR CONDITIONS OF ANY KIND, either express
 * or implied. See the License for the specific language governing permissions and limitations under
 * the License.
 */

package tachyon.client;

import java.io.File;
import java.io.IOException;
import java.io.RandomAccessFile;
import java.nio.ByteBuffer;
import java.nio.MappedByteBuffer;
import java.nio.channels.FileChannel;
import java.nio.channels.FileChannel.MapMode;

<<<<<<< HEAD
import com.google.common.primitives.Ints;
=======
import com.google.common.io.Closer;

>>>>>>> 2084ce60
import org.slf4j.Logger;
import org.slf4j.LoggerFactory;

import tachyon.Constants;
import tachyon.conf.TachyonConf;
import tachyon.util.CommonUtils;

/**
 * <code>BlockOutStream</code> implementation of TachyonFile. This class is not client facing.
 */
public class BlockOutStream extends OutStream {
  private static final Logger LOG = LoggerFactory.getLogger(Constants.LOGGER_TYPE);

  private final int mBlockIndex;
  private final long mBlockCapacityByte;
  private final long mBlockId;
  private final long mBlockOffset;
  private final boolean mPin;
  private final Closer mCloser = Closer.create();

  private long mInFileBytes = 0;
  private long mWrittenBytes = 0;

  private String mLocalFilePath = null;
  private RandomAccessFile mLocalFile = null;
  private FileChannel mLocalFileChannel = null;

  private ByteBuffer mBuffer = ByteBuffer.allocate(0);

  private boolean mCanWrite = false;
  private boolean mClosed = false;

  /**
   * @param file the file the block belongs to
   * @param opType the OutStream's write type
   * @param blockIndex the index of the block in the file
   * @param tachyonConf the TachyonConf instance for this file output stream.
   * @throws IOException
   */
  BlockOutStream(TachyonFile file, WriteType opType, int blockIndex, TachyonConf tachyonConf)
      throws IOException {
    super(file, opType, tachyonConf);

    if (!opType.isCache()) {
      throw new IOException("BlockOutStream only support WriteType.CACHE");
    }

    mBlockIndex = blockIndex;
    mBlockCapacityByte = mFile.getBlockSizeByte();
    mBlockId = mFile.getBlockId(mBlockIndex);
    mBlockOffset = mBlockCapacityByte * blockIndex;
    mPin = mFile.needPin();

    mCanWrite = true;

    if (!mTachyonFS.hasLocalWorker()) {
      mCanWrite = false;
      String msg = "The machine does not have any local worker.";
      throw new IOException(msg);
    }

    File localFolder = mTachyonFS.createAndGetUserLocalTempFolder();
    if (localFolder == null) {
      mCanWrite = false;
      String msg = "Failed to create temp user folder for tachyon client.";
      throw new IOException(msg);
    }

    mLocalFilePath = CommonUtils.concat(localFolder.getPath(), mBlockId);
    mLocalFile = mCloser.register(new RandomAccessFile(mLocalFilePath, "rw"));
    mLocalFileChannel = mCloser.register(mLocalFile.getChannel());
    // change the permission of the temporary file in order that the worker can move it.
    CommonUtils.changeLocalFileToFullPermission(mLocalFilePath);
    // use the sticky bit, only the client and the worker can write to the block
    CommonUtils.setLocalFileStickyBit(mLocalFilePath);
    LOG.info(mLocalFilePath + " was created!");

    long allocateBytes = mTachyonConf.getBytes(Constants.USER_FILE_BUFFER_BYTES,
        Constants.MB) + 4L;
    mBuffer = ByteBuffer.allocate(Ints.checkedCast(allocateBytes));
  }

  private synchronized void appendCurrentBuffer(byte[] buf, int offset, int length)
      throws IOException {
    if (!mTachyonFS.requestSpace(length)) {
      mCanWrite = false;

      String msg =
          "Local tachyon worker does not have enough space (" + length + ") or no worker for "
              + mFile.mFileId + " " + mBlockId;

      throw new IOException(msg);
    }

    MappedByteBuffer out = mLocalFileChannel.map(MapMode.READ_WRITE, mInFileBytes, length);
    out.put(buf, offset, length);
    mInFileBytes += length;
  }

  @Override
  public void cancel() throws IOException {
    if (!mClosed) {
      mCloser.close();
      new File(mLocalFilePath).delete();
      mClosed = true;
      mTachyonFS.releaseSpace(mWrittenBytes - mBuffer.position());
      LOG.info("Block cancelled! " + mBlockId + ", deleted local file " + mLocalFilePath);
    }
  }

  /**
   * @return true if the stream can write and is not closed, otherwise false
   */
  public boolean canWrite() {
    return !mClosed && mCanWrite;
  }

  @Override
  public void close() throws IOException {
    if (!mClosed) {
      if (mBuffer.position() > 0) {
        appendCurrentBuffer(mBuffer.array(), 0, mBuffer.position());
      }
      mCloser.close();
      mTachyonFS.cacheBlock(mBlockId);
      mClosed = true;
    }
  }

  @Override
  public void flush() throws IOException {
    // Since this only writes to memory, this flush is not outside visible.
  }

  /**
   * @return the block id of the block
   */
  public long getBlockId() {
    return mBlockId;
  }

  /**
   * @return the block offset in the file.
   */
  public long getBlockOffset() {
    return mBlockOffset;
  }

  /**
   * @return the remaining space of the block, in bytes
   */
  public long getRemainingSpaceByte() {
    return mBlockCapacityByte - mWrittenBytes;
  }

  @Override
  public void write(byte[] b) throws IOException {
    write(b, 0, b.length);
  }

  @Override
  public void write(byte[] b, int off, int len) throws IOException {
    if (b == null) {
      throw new NullPointerException();
    } else if ((off < 0) || (off > b.length) || (len < 0) || ((off + len) > b.length)
        || ((off + len) < 0)) {
      throw new IndexOutOfBoundsException(String.format("Buffer length (%d), offset(%d), len(%d)",
          b.length, off, len));
    }

    if (!canWrite()) {
      throw new IOException("Can not write cache.");
    }
    if (mWrittenBytes + len > mBlockCapacityByte) {
      throw new IOException("Out of capacity.");
    }

<<<<<<< HEAD
    if (mBuffer.position() + len >= mTachyonConf.getBytes(Constants.USER_FILE_BUFFER_BYTES,
        Constants.MB)) {
      if (mBuffer.position() > 0) {
        appendCurrentBuffer(mBuffer.array(), 0, mBuffer.position());
        mBuffer.clear();
      }
=======
    if (mBuffer.position() + len >= mUserConf.FILE_BUFFER_BYTES && mBuffer.position() > 0) {
      appendCurrentBuffer(mBuffer.array(), 0, mBuffer.position());
      mBuffer.clear();
    }
>>>>>>> 2084ce60

    if (len >= mUserConf.FILE_BUFFER_BYTES) {
      appendCurrentBuffer(b, off, len);
    } else {
      mBuffer.put(b, off, len);
    }

    mWrittenBytes += len;
  }

  @Override
  public void write(int b) throws IOException {
    if (!canWrite()) {
      throw new IOException("Can not write cache.");
    }
    if (mWrittenBytes + 1 > mBlockCapacityByte) {
      throw new IOException("Out of capacity.");
    }

    if (mBuffer.position() >= mTachyonConf.getBytes(Constants.USER_FILE_BUFFER_BYTES,
        Constants.MB)) {
      appendCurrentBuffer(mBuffer.array(), 0, mBuffer.position());
      mBuffer.clear();
    }

    mBuffer.put((byte) (b & 0xFF));
    mWrittenBytes ++;
  }
}<|MERGE_RESOLUTION|>--- conflicted
+++ resolved
@@ -23,12 +23,10 @@
 import java.nio.channels.FileChannel;
 import java.nio.channels.FileChannel.MapMode;
 
-<<<<<<< HEAD
+
 import com.google.common.primitives.Ints;
-=======
 import com.google.common.io.Closer;
 
->>>>>>> 2084ce60
 import org.slf4j.Logger;
 import org.slf4j.LoggerFactory;
 
@@ -206,21 +204,14 @@
       throw new IOException("Out of capacity.");
     }
 
-<<<<<<< HEAD
-    if (mBuffer.position() + len >= mTachyonConf.getBytes(Constants.USER_FILE_BUFFER_BYTES,
-        Constants.MB)) {
-      if (mBuffer.position() > 0) {
-        appendCurrentBuffer(mBuffer.array(), 0, mBuffer.position());
-        mBuffer.clear();
-      }
-=======
-    if (mBuffer.position() + len >= mUserConf.FILE_BUFFER_BYTES && mBuffer.position() > 0) {
+    long userFileBufferBytes = mTachyonConf.getBytes(Constants.USER_FILE_BUFFER_BYTES,
+        Constants.MB);
+    if (mBuffer.position() + len >= userFileBufferBytes && mBuffer.position() > 0) {
       appendCurrentBuffer(mBuffer.array(), 0, mBuffer.position());
       mBuffer.clear();
     }
->>>>>>> 2084ce60
-
-    if (len >= mUserConf.FILE_BUFFER_BYTES) {
+
+    if (len >= userFileBufferBytes) {
       appendCurrentBuffer(b, off, len);
     } else {
       mBuffer.put(b, off, len);
