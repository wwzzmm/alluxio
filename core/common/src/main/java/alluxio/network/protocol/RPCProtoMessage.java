/*
 * The Alluxio Open Foundation licenses this work under the Apache License, version 2.0
 * (the "License"). You may not use this work except in compliance with the License, which is
 * available at www.apache.org/licenses/LICENSE-2.0
 *
 * This software is distributed on an "AS IS" basis, WITHOUT WARRANTIES OR CONDITIONS OF ANY KIND,
 * either express or implied, as more fully set forth in the License.
 *
 * See the NOTICE file distributed with this work for information regarding copyright ownership.
 */

package alluxio.network.protocol;

import alluxio.exception.status.AlluxioStatusException;
import alluxio.exception.status.Status;
import alluxio.network.protocol.databuffer.DataBuffer;
import alluxio.network.protocol.databuffer.DataFileChannel;
import alluxio.network.protocol.databuffer.DataNettyBufferV2;
import alluxio.proto.dataserver.Protocol;
import alluxio.proto.dataserver.Protocol.Response;
import alluxio.util.proto.ProtoMessage;

import com.google.common.base.Objects;
import com.google.common.base.Preconditions;
import com.google.common.primitives.Ints;
import io.netty.buffer.ByteBuf;

import java.util.Arrays;

import javax.annotation.concurrent.ThreadSafe;

/**
 * This is the main base class for all protocol buffer based RPC messages to the DataServer.
 * Each RPC message is composed of a proto message and a data buffer.
 *
 * Encoded format:
 * [proto message length][serialized proto message][data buffer]
 * The proto message length doesn't include the length of itself (the length field).
 *
 * Note: The data buffer must be released when it is not used. Usually this is how it is released:
 * 1. On the consumer side, a {@link RPCProtoMessage} is decoded and the data buffer is extracted.
 *    The ownership of the data buffer is transferred from then on.
 * 2. On the producer side, a {@link RPCProtoMessage} is created. It will be sent on the wire via
 *    netty which will take ownership of the data buffer.
 * Given the above usage patterns, {@link RPCProtoMessage} doesn't provide a 'release' interface
 * to avoid confusing the user.
 */
@ThreadSafe
public final class RPCProtoMessage extends RPCMessage {
  private final ProtoMessage mMessage;
  private final byte[] mMessageEncoded;
  private final DataBuffer mData;

  /**
   * Creates an instance of {@link RPCProtoMessage}.
   *
   * @param message the message
   * @param data the data which can be null. Ownership is taken by this class
   */
  public RPCProtoMessage(ProtoMessage message, DataBuffer data) {
    if (data != null) {
      Preconditions
          .checkArgument((data instanceof DataNettyBufferV2) || (data instanceof DataFileChannel),
              "Only DataNettyBufferV2 and DataFileChannel are allowed.");
    }
    mMessage = message;
    mMessageEncoded = message.toByteArray();
    if (data != null && data.getLength() > 0) {
      mData = data;
    } else if (data != null) {
      data.release();
      mData = null;
    } else {
      mData = null;
    }
  }

  /**
   * Creates an instance of {@link RPCProtoMessage} without data part.
   *
   * @param message the message
   */
  public RPCProtoMessage(ProtoMessage message) {
    this(message, null);
  }

  /**
   * Creates an instance of {@link RPCProtoMessage} from a serialized proto message.
   *
   * @param serialized the serialized message
   * @param prototype the prototype of the message used to identify the type of the message
   * @param data the data which can be null
   */
  public RPCProtoMessage(byte[] serialized, ProtoMessage prototype, DataBuffer data) {
    Preconditions
        .checkArgument((data instanceof DataNettyBufferV2) || (data instanceof DataFileChannel),
            "Only DataNettyBufferV2 and DataFileChannel are allowed.");
    mMessage = ProtoMessage.parseFrom(serialized, prototype);
    mMessageEncoded = Arrays.copyOf(serialized, serialized.length);
    if (data != null && data.getLength() > 0) {
      mData = data;
    } else if (data != null) {
      data.release();
      mData = null;
    } else {
      mData = null;
    }
  }

  @Override
  public int getEncodedLength() {
    return Ints.BYTES + mMessageEncoded.length;
  }

  @Override
  public void encode(ByteBuf out) {
    out.writeInt(mMessageEncoded.length);
    out.writeBytes(mMessageEncoded);
  }

  /**
   * Decodes the message from a buffer. This method increments the refcount of the bytebuf passed
   * by 1.
   *
   * @param in the buffer
   * @param prototype a message prototype used to infer the type of the message
   * @return the message decoded
   */
  public static RPCProtoMessage decode(ByteBuf in, ProtoMessage prototype) {
    int length = in.readInt();
    byte[] serialized = new byte[length];
    in.readBytes(serialized);
    in.retain();
    return new RPCProtoMessage(serialized, prototype, new DataNettyBufferV2(in));
  }

  @Override
  public Type getType() {
    if (mMessage.isReadRequest()) {
      return Type.RPC_READ_REQUEST;
    } else if (mMessage.isWriteRequest()) {
      return Type.RPC_WRITE_REQUEST;
    } else if (mMessage.isResponse()) {
<<<<<<< HEAD
      return Type.RPC_RESPONSE;
    } else if (mMessage.isLocalBlockOpenRequest()) {
      return Type.RPC_LOCAL_BLOCK_OPEN_REQUEST;
    } else if (mMessage.isLocalBlockOpenResponse()) {
      return Type.RPC_LOCAL_BLOCK_OPEN_RESPONSE;
    } else if (mMessage.isLocalBlockCloseRequest()) {
      return Type.RPC_LOCAL_BLOCK_CLOSE_REQUEST;
    } else if (mMessage.isLocalBlockCreateRequest()) {
      return Type.RPC_LOCAL_BLOCK_CREATE_REQUEST;
    } else if (mMessage.isLocalBlockCreateResponse()) {
      return Type.RPC_LOCAL_BLOCK_CREATE_RESPONSE;
    } else if (mMessage.isLocalBlockCompleteRequest()) {
      return Type.RPC_LOCAL_BLOCK_COMPLETE_REQUEST;
=======
      return RPCMessage.Type.RPC_RESPONSE;
    } else if (mMessage.isHeartbeat()) {
      return RPCMessage.Type.RPC_HEARTBEAT;
>>>>>>> 07bba9df
    } else {
      return RPCMessage.Type.RPC_UNKNOWN;
    }
  }

  @Override
  public void validate() {
  }

  @Override
  public boolean hasPayload() {
    return getPayloadDataBuffer() != null;
  }

  @Override
  public DataBuffer getPayloadDataBuffer() {
    return mData;
  }

  /**
   * @return the message
   */
  public ProtoMessage getMessage() {
    return mMessage;
  }

  /**
   * Creates a response for a given {@link AlluxioStatusException}.
   *
   * @param se the {@link AlluxioStatusException}
   * @return the created {@link RPCProtoMessage}
   */
  public static RPCProtoMessage createResponse(AlluxioStatusException se) {
    String message = se.getMessage() != null ? se.getMessage() : "";
    return createResponse(se.getStatus(), message, null);
  }

  /**
   * Creates a response for a given status, message, and data buffer.
   *
   * @param status the status code
   * @param message the message
   * @param data the data buffer
   * @return the created {@link RPCProtoMessage}
   */
  public static RPCProtoMessage createResponse(Status status, String message, DataBuffer data) {
    Response response = Protocol.Response.newBuilder().setStatus(Status.toProto(status))
        .setMessage(message).build();
    return new RPCProtoMessage(new ProtoMessage(response), data);
  }

  /**
   * Creates an OK response with data.
   *
   * @param data the data
   * @return the message created
   */
  public static RPCProtoMessage createOkResponse(DataBuffer data) {
    return createResponse(Status.OK, "", data);
  }

  /**
   * Creates a response in CANCELLED state.
   *
   * @return the message created
   */
  public static RPCProtoMessage createCancelResponse() {
    return createResponse(Status.CANCELED, "canceled", null);
  }

  @Override
  public String toString() {
    return Objects.toStringHelper(this).add("message", mMessage)
        .add("dataLength", mData == null ? 0 : mData.getLength()).toString();
  }
}
<|MERGE_RESOLUTION|>--- conflicted
+++ resolved
@@ -141,7 +141,6 @@
     } else if (mMessage.isWriteRequest()) {
       return Type.RPC_WRITE_REQUEST;
     } else if (mMessage.isResponse()) {
-<<<<<<< HEAD
       return Type.RPC_RESPONSE;
     } else if (mMessage.isLocalBlockOpenRequest()) {
       return Type.RPC_LOCAL_BLOCK_OPEN_REQUEST;
@@ -155,11 +154,8 @@
       return Type.RPC_LOCAL_BLOCK_CREATE_RESPONSE;
     } else if (mMessage.isLocalBlockCompleteRequest()) {
       return Type.RPC_LOCAL_BLOCK_COMPLETE_REQUEST;
-=======
-      return RPCMessage.Type.RPC_RESPONSE;
     } else if (mMessage.isHeartbeat()) {
-      return RPCMessage.Type.RPC_HEARTBEAT;
->>>>>>> 07bba9df
+      return Type.RPC_HEARTBEAT;
     } else {
       return RPCMessage.Type.RPC_UNKNOWN;
     }
