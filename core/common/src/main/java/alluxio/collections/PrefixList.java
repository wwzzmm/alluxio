/*
 * The Alluxio Open Foundation licenses this work under the Apache License, version 2.0
 * (the “License”). You may not use this work except in compliance with the License, which is
 * available at www.apache.org/licenses/LICENSE-2.0
 *
 * This software is distributed on an "AS IS" basis, WITHOUT WARRANTIES OR CONDITIONS OF ANY KIND,
 * either express or implied, as more fully set forth in the License.
 *
 * See the NOTICE file distributed with this work for information regarding copyright ownership.
 */

package alluxio.collections;

import com.google.common.base.Strings;
import com.google.common.collect.ImmutableList;
import org.apache.commons.lang.Validate;

import java.util.ArrayList;
import java.util.List;

import javax.annotation.concurrent.ThreadSafe;
/**
 * Prefix list is used to do file filtering.
 */
@ThreadSafe
public final class PrefixList {
  private final ImmutableList<String> mInnerList;

  /**
   * Prefix list is used to do file filtering.
   *
   * @param prefixList the list of prefixes to create
   */
  public PrefixList(List<String> prefixList) {
    if (prefixList == null) {
<<<<<<< HEAD
      mInnerList = ImmutableList.of();
=======
      mInnerList = new ArrayList<>(0);
>>>>>>> db2ad707
    } else {
      mInnerList = ImmutableList.copyOf(prefixList);
    }
  }

  /**
   * Prefix list is used to do file filtering.
   *
   * @param prefixes the prefixes with separators
   * @param separator the separator to split the prefixes
   */
  public PrefixList(String prefixes, String separator) {
    Validate.notNull(separator);
<<<<<<< HEAD
    List<String> prefixList = new ArrayList<String>(0);
=======
    mInnerList = new ArrayList<>(0);
>>>>>>> db2ad707
    if (prefixes != null && !prefixes.trim().isEmpty()) {
      String[] candidates = prefixes.trim().split(separator);
      for (String prefix : candidates) {
        String trimmed = prefix.trim();
        if (!trimmed.isEmpty()) {
          prefixList.add(trimmed);
        }
      }
    }
    mInnerList = ImmutableList.copyOf(prefixList);
  }

  /**
   * Gets the list of prefixes.
   *
   * @return the list of prefixes
   */
  public List<String> getList() {
    return mInnerList;
  }

  /**
   * Checks whether a prefix of {@code path} is in the prefix list.
   *
   * @param path the path to check
   * @return true if the path is in the list, false otherwise
   */
  public boolean inList(String path) {
    if (Strings.isNullOrEmpty(path)) {
      return false;
    }

    for (String prefix : mInnerList) {
      if (path.startsWith(prefix)) {
        return true;
      }
    }

    return false;
  }

  /**
   * Checks whether a prefix of {@code path} is not in the prefix list.
   *
   * @param path the path to check
   * @return true if the path is not in the list, false otherwise
   */
  public boolean outList(String path) {
    return !inList(path);
  }

  /**
   * Print out all prefixes separated by ";".
   *
   * @return the string representation like "a;b/c;"
   */
  @Override
  public String toString() {
    StringBuilder s = new StringBuilder();
    for (String prefix : mInnerList) {
      s.append(prefix).append(";");
    }
    return s.toString();
  }
}<|MERGE_RESOLUTION|>--- conflicted
+++ resolved
@@ -33,11 +33,7 @@
    */
   public PrefixList(List<String> prefixList) {
     if (prefixList == null) {
-<<<<<<< HEAD
       mInnerList = ImmutableList.of();
-=======
-      mInnerList = new ArrayList<>(0);
->>>>>>> db2ad707
     } else {
       mInnerList = ImmutableList.copyOf(prefixList);
     }
@@ -51,11 +47,7 @@
    */
   public PrefixList(String prefixes, String separator) {
     Validate.notNull(separator);
-<<<<<<< HEAD
-    List<String> prefixList = new ArrayList<String>(0);
-=======
-    mInnerList = new ArrayList<>(0);
->>>>>>> db2ad707
+    List<String> prefixList = new ArrayList<>(0);
     if (prefixes != null && !prefixes.trim().isEmpty()) {
       String[] candidates = prefixes.trim().split(separator);
       for (String prefix : candidates) {
