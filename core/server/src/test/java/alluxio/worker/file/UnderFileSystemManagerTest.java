--- conflicted
+++ resolved
@@ -99,16 +99,9 @@
    */
   @Test
   public void createUfsFileTest() throws Exception {
-<<<<<<< HEAD
-    String uniqPath = PathUtils.uniqPath();
-    UnderFileSystemManager manager = new UnderFileSystemManager();
-    manager.createFile(SESSION_ID, new AlluxioURI(uniqPath), PermissionStatus.defaults());
-    Mockito.verify(mMockUfs).create(Mockito.contains(uniqPath),
+    mManager.createFile(SESSION_ID, mUri, PermissionStatus.defaults());
+    Mockito.verify(mMockUfs).create(Mockito.contains(mUri.toString()),
         Mockito.any(PermissionStatus.class));
-=======
-    mManager.createFile(SESSION_ID, mUri);
-    Mockito.verify(mMockUfs).create(Mockito.contains(mUri.toString()));
->>>>>>> 3f1ecba4
     Mockito.verify(mMockUfs).connectFromWorker(Mockito.any(Configuration.class),
         Mockito.anyString());
   }
@@ -120,13 +113,8 @@
   public void createExistingUfsFileTest() throws Exception {
     Mockito.when(mMockUfs.exists(mUri.toString())).thenReturn(true);
     mThrown.expect(FileAlreadyExistsException.class);
-<<<<<<< HEAD
-    mThrown.expectMessage(ExceptionMessage.FAILED_UFS_CREATE.getMessage(uniqPath));
-    manager.createFile(SESSION_ID, new AlluxioURI(uniqPath), PermissionStatus.defaults());
-=======
     mThrown.expectMessage(ExceptionMessage.FAILED_UFS_CREATE.getMessage(mUri.toString()));
-    mManager.createFile(SESSION_ID, mUri);
->>>>>>> 3f1ecba4
+    mManager.createFile(SESSION_ID, mUri, PermissionStatus.defaults());
   }
 
   /**
@@ -134,20 +122,10 @@
    */
   @Test
   public void completeUfsFileTest() throws Exception {
-<<<<<<< HEAD
-    String uniqPath = PathUtils.uniqPath();
-    UnderFileSystemManager manager = new UnderFileSystemManager();
-    long id = manager.createFile(SESSION_ID, new AlluxioURI(uniqPath),
+    long id = mManager.createFile(SESSION_ID, mUri,
         new PermissionStatus("", "", (short) 0777));
-    Mockito.verify(mMockUfs).create(Mockito.contains(uniqPath),
-        Mockito.any(PermissionStatus.class));
-    manager.completeFile(SESSION_ID, id, new PermissionStatus("", "", (short) 0777));
-    Mockito.verify(mMockUfs).rename(Mockito.contains(uniqPath), Mockito.eq(uniqPath));
-=======
-    long id = mManager.createFile(SESSION_ID, mUri);
-    mManager.completeFile(SESSION_ID, id, null, null);
+    mManager.completeFile(SESSION_ID, id, new PermissionStatus("", "", (short) 0777));
     Mockito.verify(mMockUfs).rename(Mockito.contains(mUri.toString()), Mockito.eq(mUri.toString()));
->>>>>>> 3f1ecba4
   }
 
   /**
@@ -157,20 +135,10 @@
   public void completeUfsFileWithOwnerTest() throws Exception {
     String user = "User";
     String group = "Group";
-<<<<<<< HEAD
-    UnderFileSystemManager manager = new UnderFileSystemManager();
-    long id = manager.createFile(SESSION_ID, new AlluxioURI(uniqPath), PermissionStatus.defaults());
-    Mockito.verify(mMockUfs).create(Mockito.contains(uniqPath),
-        Mockito.any(PermissionStatus.class));
-    manager.completeFile(SESSION_ID, id,
+    long id = mManager.createFile(SESSION_ID, mUri, PermissionStatus.defaults());
+    mManager.completeFile(SESSION_ID, id,
         new PermissionStatus(user, group, FileSystemPermission.getFullFsPermission()));
-    Mockito.verify(mMockUfs).rename(Mockito.contains(uniqPath), Mockito.eq(uniqPath));
-    Mockito.verify(mMockUfs).setOwner(uniqPath, user, group);
-=======
-    long id = mManager.createFile(SESSION_ID, mUri);
-    mManager.completeFile(SESSION_ID, id, user, group);
     Mockito.verify(mMockUfs).setOwner(mUri.toString(), user, group);
->>>>>>> 3f1ecba4
   }
 
   /**
@@ -180,11 +148,7 @@
   public void completeNonExistentUfsFileTest() throws Exception {
     mThrown.expect(FileDoesNotExistException.class);
     mThrown.expectMessage(ExceptionMessage.BAD_WORKER_FILE_ID.getMessage(INVALID_FILE_ID));
-<<<<<<< HEAD
-    manager.completeFile(SESSION_ID, INVALID_FILE_ID, PermissionStatus.defaults());
-=======
-    mManager.completeFile(SESSION_ID, INVALID_FILE_ID, null, null);
->>>>>>> 3f1ecba4
+    mManager.completeFile(SESSION_ID, INVALID_FILE_ID, PermissionStatus.defaults());
   }
 
   /**
@@ -192,23 +156,11 @@
    */
   @Test
   public void completeUfsFileInvalidSessionTest() throws Exception {
-<<<<<<< HEAD
-    String uniqPath = PathUtils.uniqPath();
-    UnderFileSystemManager manager = new UnderFileSystemManager();
-    long id = manager.createFile(SESSION_ID, new AlluxioURI(uniqPath), PermissionStatus.defaults());
-    Mockito.verify(mMockUfs).create(Mockito.contains(uniqPath),
-        Mockito.any(PermissionStatus.class));
+    long id = mManager.createFile(SESSION_ID, mUri, PermissionStatus.defaults());
     mThrown.expect(IllegalArgumentException.class);
     mThrown.expectMessage(String.format(
         PreconditionMessage.ERR_UFS_MANAGER_OPERATION_INVALID_SESSION.toString(), "complete"));
-    manager.completeFile(INVALID_SESSION_ID, id, PermissionStatus.defaults());
-=======
-    long id = mManager.createFile(SESSION_ID, mUri);
-    mThrown.expect(IllegalArgumentException.class);
-    mThrown.expectMessage(String.format(
-        PreconditionMessage.ERR_UFS_MANAGER_OPERATION_INVALID_SESSION.toString(), "complete"));
-    mManager.completeFile(INVALID_SESSION_ID, id, null, null);
->>>>>>> 3f1ecba4
+    mManager.completeFile(INVALID_SESSION_ID, id, PermissionStatus.defaults());
   }
 
   /**
@@ -216,19 +168,9 @@
    */
   @Test
   public void cancelUfsFileTest() throws Exception {
-<<<<<<< HEAD
-    String uniqPath = PathUtils.uniqPath();
-    UnderFileSystemManager manager = new UnderFileSystemManager();
-    long id = manager.createFile(SESSION_ID, new AlluxioURI(uniqPath), PermissionStatus.defaults());
-    Mockito.verify(mMockUfs).create(Mockito.contains(uniqPath),
-        Mockito.any(PermissionStatus.class));
-    manager.cancelFile(SESSION_ID, id);
-    Mockito.verify(mMockUfs).delete(Mockito.contains(uniqPath), Mockito.eq(false));
-=======
-    long id = mManager.createFile(SESSION_ID, mUri);
+    long id = mManager.createFile(SESSION_ID, mUri, PermissionStatus.defaults());
     mManager.cancelFile(SESSION_ID, id);
     Mockito.verify(mMockUfs).delete(Mockito.contains(mUri.toString()), Mockito.eq(false));
->>>>>>> 3f1ecba4
   }
 
   /**
@@ -246,15 +188,7 @@
    */
   @Test
   public void cancelUfsFileInvalidSessionTest() throws Exception {
-<<<<<<< HEAD
-    String uniqPath = PathUtils.uniqPath();
-    UnderFileSystemManager manager = new UnderFileSystemManager();
-    long id = manager.createFile(SESSION_ID, new AlluxioURI(uniqPath), PermissionStatus.defaults());
-    Mockito.verify(mMockUfs).create(Mockito.contains(uniqPath),
-        Mockito.any(PermissionStatus.class));
-=======
-    long id = mManager.createFile(SESSION_ID, mUri);
->>>>>>> 3f1ecba4
+    long id = mManager.createFile(SESSION_ID, mUri, PermissionStatus.defaults());
     mThrown.expect(IllegalArgumentException.class);
     mThrown.expectMessage(String.format(
         PreconditionMessage.ERR_UFS_MANAGER_OPERATION_INVALID_SESSION.toString(), "cancel"));
@@ -327,15 +261,8 @@
    */
   @Test
   public void getOutputStreamTest() throws Exception {
-<<<<<<< HEAD
-    String uniqPath = PathUtils.uniqPath();
-    UnderFileSystemManager manager = new UnderFileSystemManager();
-    long id = manager.createFile(SESSION_ID, new AlluxioURI(uniqPath), PermissionStatus.defaults());
-    Assert.assertEquals(mMockOutputStream, manager.getOutputStream(id));
-=======
-    long id = mManager.createFile(SESSION_ID, mUri);
+    long id = mManager.createFile(SESSION_ID, mUri, PermissionStatus.defaults());
     Assert.assertEquals(mMockOutputStream, mManager.getOutputStream(id));
->>>>>>> 3f1ecba4
   }
 
   /**
