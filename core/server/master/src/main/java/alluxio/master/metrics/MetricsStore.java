/*
 * The Alluxio Open Foundation licenses this work under the Apache License, version 2.0
 * (the "License"). You may not use this work except in compliance with the License, which is
 * available at www.apache.org/licenses/LICENSE-2.0
 *
 * This software is distributed on an "AS IS" basis, WITHOUT WARRANTIES OR CONDITIONS OF ANY KIND,
 * either express or implied, as more fully set forth in the License.
 *
 * See the NOTICE file distributed with this work for information regarding copyright ownership.
 */

package alluxio.master.metrics;

import alluxio.collections.IndexDefinition;
import alluxio.collections.IndexedSet;
import alluxio.metrics.Metric;
import alluxio.metrics.MetricsSystem;
import alluxio.metrics.MetricsSystem.InstanceType;

import org.slf4j.Logger;
import org.slf4j.LoggerFactory;

import java.util.List;
import java.util.Set;

import javax.annotation.concurrent.ThreadSafe;

/**
 * A store of metrics containing the metrics collected from workers and clients.
 */
@ThreadSafe
public class MetricsStore {
  private static final Logger LOG = LoggerFactory.getLogger(MetricsStore.class);
  private static final IndexDefinition<Metric> FULL_NAME_INDEX = new IndexDefinition<Metric>(true) {
    @Override
    public Object getFieldValue(Metric o) {
      return o.getFullMetricName();
    }
  };

  private static final IndexDefinition<Metric> NAME_INDEX = new IndexDefinition<Metric>(false) {
    @Override
    public Object getFieldValue(Metric o) {
      return o.getName();
    }
  };

  private static final IndexDefinition<Metric> ID_INDEX =
      new IndexDefinition<Metric>(false) {
        @Override
        public Object getFieldValue(Metric o) {
          return getFullInstanceId(o.getHostname(), o.getInstanceId());
        }
      };

  /**
   * Gets the full instance id of the concatenation of hostname and the id. The dots in the hostname
   * replaced by underscores.
   *
   * @param hostname the hostname
   * @param id the instance id
   * @return the full instance id of hostname[:id]
   */
  private static String getFullInstanceId(String hostname, String id) {
    String str = hostname == null ? "" : hostname;
    str = str.replace('.', '_');
    str += (id == null ? "" : "-" + id);
    return str;
  }

  private final IndexedSet<Metric> mWorkerMetrics =
      new IndexedSet<>(FULL_NAME_INDEX, NAME_INDEX, ID_INDEX);
  private final IndexedSet<Metric> mClientMetrics =
      new IndexedSet<>(FULL_NAME_INDEX, NAME_INDEX, ID_INDEX);

  /**
   * Gets all the metrics by instance type. The supported instance types are worker and client.
   *
   * @param instanceType the instance type
   * @return the metrics stored in {@link IndexedSet};
   */
  private IndexedSet<Metric> getMetricsByInstanceType(MetricsSystem.InstanceType instanceType) {
    if (instanceType == InstanceType.WORKER) {
      return mWorkerMetrics;
    } else if (instanceType == InstanceType.CLIENT) {
      return mClientMetrics;
    } else {
      throw new IllegalArgumentException("Unsupported instance type " + instanceType);
    }
  }

  /**
   * Put the metrics from a worker with a hostname. If all the old metrics associated with this
   * instance will be removed and then replaced by the latest.
   *
   * @param hostname the hostname of the instance
   * @param metrics the new worker metrics
   */
  public synchronized void putWorkerMetrics(String hostname, List<Metric> metrics) {
    if (metrics.isEmpty()) {
      return;
    }
<<<<<<< HEAD
    mWorkerMetrics.removeByField(HOSTNAME_ID_INDEX, getHostnameAndId(hostname, null));
=======
    mWorkerMetrics.removeByField(ID_INDEX, hostname);
>>>>>>> 7360bb0b
    for (Metric metric : metrics) {
      if (metric.getHostname() == null) {
        continue; // ignore metrics whose hostname is null
      }
      mWorkerMetrics.add(metric);
    }
  }

  /**
   * Put the metrics from a client with a hostname and a client id. If all the old metrics
   * associated with this instance will be removed and then replaced by the latest.
   *
   * @param hostname the hostname of the client
   * @param clientId the id of the client
   * @param metrics the new metrics
   */
  public synchronized void putClientMetrics(String hostname, String clientId,
      List<Metric> metrics) {
    if (metrics.isEmpty()) {
      return;
    }
    mClientMetrics.removeByField(ID_INDEX, getFullInstanceId(hostname, clientId));
    for (Metric metric : metrics) {
      if (metric.getHostname() == null) {
        continue; // ignore metrics whose hostname is null
      }
      mClientMetrics.add(metric);
    }
  }

  /**
   * Gets all the metrics by instance type and the metric name. The supported instance types are
   * worker and client.
   *
   * @param instanceType the instance type
   * @param name the metric name
   * @return the set of matched metrics
   */
  public synchronized Set<Metric> getMetricsByInstanceTypeAndName(
      MetricsSystem.InstanceType instanceType, String name) {
    return getMetricsByInstanceType(instanceType).getByField(NAME_INDEX, name);
  }

  /**
   * Clears all the metrics.
   */
  public synchronized void clear() {
    mWorkerMetrics.clear();
    mClientMetrics.clear();
  }
}<|MERGE_RESOLUTION|>--- conflicted
+++ resolved
@@ -100,11 +100,7 @@
     if (metrics.isEmpty()) {
       return;
     }
-<<<<<<< HEAD
-    mWorkerMetrics.removeByField(HOSTNAME_ID_INDEX, getHostnameAndId(hostname, null));
-=======
-    mWorkerMetrics.removeByField(ID_INDEX, hostname);
->>>>>>> 7360bb0b
+    mWorkerMetrics.removeByField(ID_INDEX, getFullInstanceId(hostname, null));
     for (Metric metric : metrics) {
       if (metric.getHostname() == null) {
         continue; // ignore metrics whose hostname is null
