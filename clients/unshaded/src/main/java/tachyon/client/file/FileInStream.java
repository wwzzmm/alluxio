/*
 * Licensed to the University of California, Berkeley under one or more contributor license
 * agreements. See the NOTICE file distributed with this work for additional information regarding
 * copyright ownership. The ASF licenses this file to You under the Apache License, Version 2.0 (the
 * "License"); you may not use this file except in compliance with the License. You may obtain a
 * copy of the License at
 *
 * http://www.apache.org/licenses/LICENSE-2.0
 *
 * Unless required by applicable law or agreed to in writing, software distributed under the License
 * is distributed on an "AS IS" BASIS, WITHOUT WARRANTIES OR CONDITIONS OF ANY KIND, either express
 * or implied. See the License for the specific language governing permissions and limitations under
 * the License.
 */

package tachyon.client.file;

import java.io.IOException;
import java.io.InputStream;

import org.slf4j.Logger;
import org.slf4j.LoggerFactory;

import com.google.common.base.Preconditions;

import tachyon.Constants;
import tachyon.TachyonURI;
import tachyon.annotation.PublicApi;
import tachyon.client.BoundedStream;
import tachyon.client.ClientContext;
<<<<<<< HEAD
import tachyon.client.ClientOptions;
import tachyon.client.FileSystemMasterClient;
=======
>>>>>>> c4cdb163
import tachyon.client.Seekable;
import tachyon.client.TachyonStorageType;
import tachyon.client.block.BlockInStream;
import tachyon.client.block.BufferedBlockOutStream;
import tachyon.client.block.LocalBlockInStream;
import tachyon.client.file.options.InStreamOptions;
import tachyon.master.block.BlockId;
import tachyon.thrift.FileInfo;
import tachyon.util.network.NetworkAddressUtils;

/**
 * A streaming API to read a file. This API represents a file as a stream of bytes and provides a
 * collection of {@link #read} methods to access this stream of bytes. In addition, one can seek
 * into a given offset of the stream to read.
 *
 * <p>
 * This class wraps the {@link BlockInStream} for each of the blocks in the file and abstracts the
 * switching between streams. The backing streams can read from Tachyon space in the local machine,
 * remote machines, or the under storage system.
 */
@PublicApi
public final class FileInStream extends InputStream implements BoundedStream, Seekable {
  /** Logger for this class */
  private static final Logger LOG = LoggerFactory.getLogger(Constants.LOGGER_TYPE);

  /** How the data should be written into Tachyon space, if at all */
  private final TachyonStorageType mTachyonStorageType;
  /** Standard block size in bytes of the file, guaranteed for all but the last block */
  private final long mBlockSize;
  /** Total length of the file in bytes */
  private final long mFileLength;
  /** File System context containing the FileSystemMasterClient pool */
  private final FileSystemContext mContext;
  /** Block ids associated with this file */
  private final FileInfo mFileInfo;

  /** If the stream is closed, this can only go from false to true */
  private boolean mClosed;
  /** Whether or not the current block should be cached. */
  private boolean mShouldCacheCurrentBlock;
  /** Current position of the stream */
  private long mPos;
  /** Current BlockInStream backing this stream */
  private BlockInStream mCurrentBlockInStream;
  /** Current BlockOutStream writing the data into Tachyon, this may be null */
  private BufferedBlockOutStream mCurrentCacheStream;

  /**
   * Creates a new file input stream.
   *
   * @param info the file information
   * @param options the client options
   */
<<<<<<< HEAD
  public FileInStream(FileInfo info, ClientOptions options) {
    mFileInfo = info;
=======
  public FileInStream(FileInfo info, InStreamOptions options) {
>>>>>>> c4cdb163
    mBlockSize = info.getBlockSizeBytes();
    mFileLength = info.getLength();
    mContext = FileSystemContext.INSTANCE;
    mTachyonStorageType = options.getTachyonStorageType();
    mShouldCacheCurrentBlock = mTachyonStorageType.isStore();
    mClosed = false;
  }

  @Override
  public void close() throws IOException {
    if (mClosed) {
      return;
    }
    if (mCurrentBlockInStream != null) {
      mCurrentBlockInStream.close();
    }
    closeCacheStream();
    mClosed = true;
  }

  @Override
  public int read() throws IOException {
    if (mPos >= mFileLength) {
      return -1;
    }

    checkAndAdvanceBlockInStream();
    int data = mCurrentBlockInStream.read();
    mPos ++;
    if (mShouldCacheCurrentBlock) {
      try {
        mCurrentCacheStream.write(data);
      } catch (IOException ioe) {
        LOG.warn("Block of ID " + getCurrentBlockId() + " could not be cached into Tachyon", ioe);
        mShouldCacheCurrentBlock = false;
      }
    }
    return data;
  }

  @Override
  public int read(byte[] b) throws IOException {
    return read(b, 0, b.length);
  }

  @Override
  public int read(byte[] b, int off, int len) throws IOException {
    Preconditions.checkArgument(b != null, "Buffer is null");
    Preconditions.checkArgument(off >= 0 && len >= 0 && len + off <= b.length,
        String.format("Buffer length (%d), offset(%d), len(%d)", b.length, off, len));
    if (len == 0) {
      return 0;
    } else if (mPos >= mFileLength) {
      return -1;
    }

    int currentOffset = off;
    int bytesLeftToRead = len;

    while (bytesLeftToRead > 0 && mPos < mFileLength) {
      checkAndAdvanceBlockInStream();

      int bytesToRead = (int) Math.min(bytesLeftToRead, mCurrentBlockInStream.remaining());

      int bytesRead = mCurrentBlockInStream.read(b, currentOffset, bytesToRead);
      if (bytesRead > 0 && mShouldCacheCurrentBlock) {
        try {
          mCurrentCacheStream.write(b, currentOffset, bytesRead);
        } catch (IOException ioe) {
          LOG.warn("Failed to write into TachyonStorage, the block " + getCurrentBlockId()
              + " will not be in TachyonStorage", ioe);
          mShouldCacheCurrentBlock = false;
        }
      }
      if (bytesRead == -1) {
        // mCurrentBlockInStream has reached its block boundary
        continue;
      }

      mPos += bytesRead;
      bytesLeftToRead -= bytesRead;
      currentOffset += bytesRead;
    }

    return len - bytesLeftToRead;
  }

  @Override
  public long remaining() {
    return mFileLength - mPos;
  }

  @Override
  public void seek(long pos) throws IOException {
    if (mPos == pos) {
      return;
    }
    Preconditions.checkArgument(pos >= 0, "Seek position is negative: " + pos);
    Preconditions.checkArgument(pos <= mFileLength, "Seek position is past EOF: " + pos
        + ", fileSize = " + mFileLength);

    seekBlockInStream(pos);
    checkAndAdvanceBlockInStream();
    mCurrentBlockInStream.seek(mPos % mBlockSize);
  }

  @Override
  public long skip(long n) throws IOException {
    if (n <= 0) {
      return 0;
    }

    long toSkip = Math.min(n, mFileLength - mPos);
    long newPos = mPos + toSkip;
    long toSkipInBlock = ((newPos / mBlockSize) > mPos / mBlockSize) ? newPos % mBlockSize : toSkip;
    seekBlockInStream(newPos);
    checkAndAdvanceBlockInStream();
    if (toSkipInBlock != mCurrentBlockInStream.skip(toSkipInBlock)) {
      throw new IOException("The underlying BlockInStream could not skip " + toSkip);
    }
    return toSkip;
  }

  /**
   * Convenience method for updating mCurrentBlockInStream, mShouldCacheCurrentBlock, and
   * mCurrentCacheStream. If the block boundary has been reached, the current BlockInStream is
   * closed and a the next one is opened. mShouldCacheCurrent block is set to
   * mTachyonStorageType.isCache(). mCurrentCacheStream is also closed and a new one is created for
   * the next block.
   *
   * @throws IOException if the next BlockInStream cannot be obtained
   */
  private void checkAndAdvanceBlockInStream() throws IOException {
    long currentBlockId = getCurrentBlockId();
    if (mCurrentBlockInStream == null || mCurrentBlockInStream.remaining() == 0) {
      updateBlockInStream(currentBlockId);
      closeCacheStream();
      if (mShouldCacheCurrentBlock) {
        try {
          // TODO(calvin): Specify the location to be local.
          mCurrentCacheStream =
              mContext.getTachyonBlockStore().getOutStream(currentBlockId, -1,
                     NetworkAddressUtils.getLocalHostName(ClientContext.getConf()));
        } catch (IOException ioe) {
          LOG.warn("Failed to get TachyonStore stream, the block " + currentBlockId
              + " will not be in TachyonStorage", ioe);
          mShouldCacheCurrentBlock = false;
        }
      }
    }
  }

  /**
   * Convenience method for checking if mCurrentCacheStream is not null and closing it with the
   * appropriate close or cancel command.
   *
   * @throws IOException if the close fails
   */
  private void closeCacheStream() throws IOException {
    if (mCurrentCacheStream == null) {
      return;
    }
    if (mCurrentCacheStream.remaining() == 0) {
      mCurrentCacheStream.close();
    } else {
      mCurrentCacheStream.cancel();
    }
    mShouldCacheCurrentBlock = false;
  }

  /**
   * @return the current block id based on mPos, -1 if at the end of the file
   */
  private long getCurrentBlockId() {
    if (mPos == mFileLength) {
      return -1;
    }
    int index = (int) (mPos / mBlockSize);
    Preconditions.checkState(index < mFileInfo.blockIds.size(),
        "Current block index exceeds max index.");
    return mFileInfo.blockIds.get(index);
  }

  /**
   * Similar to checkAndAdvanceBlockInStream, but a specific position can be specified and the
   * stream pointer will be at that offset after this method completes.
   *
   * @param newPos the new position to set the stream to
   * @throws IOException if the stream at the specified position cannot be opened
   */
  private void seekBlockInStream(long newPos) throws IOException {
    long oldBlockId = getCurrentBlockId();
    mPos = newPos;
    closeCacheStream();
    long currentBlockId = getCurrentBlockId();

    if (oldBlockId != currentBlockId) {
      updateBlockInStream(currentBlockId);
      // Reading next block entirely.
      if (mPos % mBlockSize == 0 && mShouldCacheCurrentBlock) {
        try {
          mCurrentCacheStream =
              mContext.getTachyonBlockStore().getOutStream(currentBlockId, -1,
                      NetworkAddressUtils.getLocalHostName(ClientContext.getConf()));
        } catch (IOException ioe) {
          LOG.warn("Failed to write to TachyonStore stream, block " + getCurrentBlockId()
              + " will not be in TachyonStorage.", ioe);
          mShouldCacheCurrentBlock = false;
        }
      } else {
        mShouldCacheCurrentBlock = false;
      }
    }
  }

  /**
   * Helper method to checkAndAdvanceBlockInStream and seekBlockInStream. The current BlockInStream
   * will be closed and a new BlockInStream for the given blockId will be opened at position 0.
   *
   * @param blockId blockId to set the mCurrentBlockInStream to read
   * @throws IOException if the next BlockInStream cannot be obtained
   */
  private void updateBlockInStream(long blockId) throws IOException {
    if (mCurrentBlockInStream != null) {
      mCurrentBlockInStream.close();
    }
    try {
      if (mTachyonStorageType.isPromote()) {
        try {
          mContext.getTachyonBlockStore().promote(blockId);
        } catch (IOException ioe) {
          // Failed to promote
          LOG.warn("Promotion of block " + blockId + " failed.", ioe);
        }
      }
      mCurrentBlockInStream = mContext.getTachyonBlockStore().getInStream(blockId);
      mShouldCacheCurrentBlock =
          !(mCurrentBlockInStream instanceof LocalBlockInStream) && mTachyonStorageType.isStore();
    } catch (IOException ioe) {
      LOG.debug("Failed to get BlockInStream for " + blockId + ", using ufs instead", ioe);
      if (!mFileInfo.isPersisted) {
        LOG.error("Could not obtain data for " + blockId
            + " from Tachyon and data is not persisted in under storage.");
        throw ioe;
      }
      long blockStart = BlockId.getSequenceNumber(blockId) * mBlockSize;
      mCurrentBlockInStream =
          new UnderStoreFileInStream(blockStart, mBlockSize, mFileInfo.getUfsPath());
      mShouldCacheCurrentBlock = mTachyonStorageType.isStore();
    }
  }
}<|MERGE_RESOLUTION|>--- conflicted
+++ resolved
@@ -24,15 +24,9 @@
 import com.google.common.base.Preconditions;
 
 import tachyon.Constants;
-import tachyon.TachyonURI;
 import tachyon.annotation.PublicApi;
 import tachyon.client.BoundedStream;
 import tachyon.client.ClientContext;
-<<<<<<< HEAD
-import tachyon.client.ClientOptions;
-import tachyon.client.FileSystemMasterClient;
-=======
->>>>>>> c4cdb163
 import tachyon.client.Seekable;
 import tachyon.client.TachyonStorageType;
 import tachyon.client.block.BlockInStream;
@@ -86,12 +80,8 @@
    * @param info the file information
    * @param options the client options
    */
-<<<<<<< HEAD
-  public FileInStream(FileInfo info, ClientOptions options) {
+  public FileInStream(FileInfo info, InStreamOptions options) {
     mFileInfo = info;
-=======
-  public FileInStream(FileInfo info, InStreamOptions options) {
->>>>>>> c4cdb163
     mBlockSize = info.getBlockSizeBytes();
     mFileLength = info.getLength();
     mContext = FileSystemContext.INSTANCE;
